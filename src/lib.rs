--- conflicted
+++ resolved
@@ -11,15 +11,9 @@
 use stellar_xdr::curr::{
     self as xdr, AccountEntry, AccountId, ContractDataEntry, ContractEventType, DiagnosticEvent,
     Error as XdrError, Hash, LedgerEntryData, LedgerFootprint, LedgerKey, LedgerKeyAccount,
-<<<<<<< HEAD
     Limited, Limits, ReadXdr, ScContractInstance, ScVal, SorobanAuthorizationEntry,
-    SorobanResources, SorobanTransactionData, Transaction, TransactionEnvelope, TransactionMeta,
-    TransactionMetaV3, TransactionResult, TransactionV1Envelope, VecM, WriteXdr,
-=======
-    Limited, Limits, PublicKey, ReadXdr, ScContractInstance, SorobanAuthorizationEntry,
     SorobanResources, SorobanTransactionData, TransactionEnvelope, TransactionMeta,
-    TransactionMetaV3, TransactionResult, Uint256, VecM, WriteXdr,
->>>>>>> b6b4ef02
+    TransactionMetaV3, TransactionResult, VecM, WriteXdr,
 };
 
 use std::{
